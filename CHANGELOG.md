--- conflicted
+++ resolved
@@ -1,7 +1,6 @@
 # Changelog - Fyne.io fyne-cross
 
-<<<<<<< HEAD
-## Unreleased
+## 1.2.1 - 09 Apr 2022
 
 ### Added
 
@@ -14,8 +13,6 @@
 - Windows builds no longer pass "-H windowsgui" #97
 - Multiple tags cannot be specified using the `-tags` flag #96  
 
-=======
->>>>>>> 59763972
 ## 1.2.0 - 07 Mar 2022
 
 ### Added
